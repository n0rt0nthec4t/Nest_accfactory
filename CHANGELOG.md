--- conflicted
+++ resolved
@@ -4,16 +4,12 @@
 
 ## 0.1.7 (2024-09-13)
 
-<<<<<<< HEAD
 - General code cleanup and bug fixes
 - External dependancy reductions, dropped pbf and axios libraries
 - Nest Cam with Floodlight support with light on/off and brightness control
 - Fixed issued with setting range temperatures on Nest Thermostat(s)
 
-## 0.1.6 (2024-0-07)
-=======
-## 0.1.6 (2023-09-03)
->>>>>>> c1e4d5eb
+## 0.1.6 (2024-09-07)
 
 - Common code bases between my two projects, homebridge-nest-accfactory and Nest_accfactory
 - Configuration file format has change, but for this version, we'll handle the existing one   
